--- conflicted
+++ resolved
@@ -102,11 +102,7 @@
           "unitPrefix": "Metric"
         },
         "packageSpecifications": "",
-<<<<<<< HEAD
-        "programText": "A = data('spans.count', filter=filter('sf_environment', '*') and filter('sf_service', '*') and filter('sf_kind', 'SERVER') and (not filter('sf_dimensionalized', '*')) and (not filter('sf_serviceMesh', '*')) and filter('sf_error', 'false') and filter('sf_operation', '*'), rollup='rate').sum(by=['sf_environment', 'sf_service', 'sf_operation']).publish(label='A', enable=False)\nB = data('spans.count', filter=filter('sf_environment', '*') and filter('sf_service', '*') and filter('sf_kind', 'SERVER') and (not filter('sf_dimensionalized', '*')) and (not filter('sf_serviceMesh', '*')) and filter('sf_operation', '*'), rollup='rate').sum(by=['sf_environment', 'sf_service', 'sf_operation']).publish(label='B', enable=False)\nC = (100*(B-A)/B).publish(label='C')",
-=======
         "programText": "A = data('spans.count', filter=filter('sf_environment', '*') and filter('sf_service', '*') and filter('sf_kind', 'SERVER') and (not filter('sf_dimensionalized', '*')) and (not filter('sf_serviceMesh', '*')) and filter('sf_error', 'false') and filter('sf_operation', '*'), rollup='rate').sum().publish(label='A', enable=False)\nB = data('spans.count', filter=filter('sf_environment', '*') and filter('sf_service', '*') and filter('sf_kind', 'SERVER') and (not filter('sf_dimensionalized', '*')) and (not filter('sf_serviceMesh', '*')) and filter('sf_operation', '*'), rollup='rate').sum().publish(label='B', enable=False)\nC = (100*(B-A)/B).publish(label='C')",
->>>>>>> d5dae6d6
         "relatedDetectorIds": [],
         "tags": null
       }
@@ -174,11 +170,7 @@
             {
               "displayName": "Requests/sec",
               "label": "C",
-<<<<<<< HEAD
-              "paletteIndex": null,
-=======
               "paletteIndex": 11,
->>>>>>> d5dae6d6
               "plotType": null,
               "valuePrefix": null,
               "valueSuffix": "requests/s",
@@ -196,11 +188,7 @@
           "unitPrefix": "Metric"
         },
         "packageSpecifications": "",
-<<<<<<< HEAD
-        "programText": "C = data('service.request.count', filter=filter('sf_environment', '*') and filter('sf_service', '*')).sum(by=['sf_environment', 'sf_service']).publish(label='C')",
-=======
         "programText": "C = data('service.request.count', filter=filter('sf_environment', '*') and filter('sf_service', '*')).sum(by=['sf_service']).publish(label='C')",
->>>>>>> d5dae6d6
         "relatedDetectorIds": [],
         "tags": null
       }
@@ -251,11 +239,7 @@
           "unitPrefix": "Metric"
         },
         "packageSpecifications": "",
-<<<<<<< HEAD
-        "programText": "A = data('service.request.count', filter=filter('sf_environment', '*') and filter('sf_service', '*')).sum(by=['sf_environment', 'sf_service']).publish(label='A')",
-=======
         "programText": "A = data('service.request.count', filter=filter('sf_environment', '*') and filter('sf_service', '*')).sum().publish(label='A')",
->>>>>>> d5dae6d6
         "relatedDetectorIds": [],
         "tags": null
       }
@@ -412,11 +396,7 @@
           "unitPrefix": "Metric"
         },
         "packageSpecifications": "",
-<<<<<<< HEAD
-        "programText": "A = data('service.request.duration.ns.median', filter=filter('sf_environment', '*') and filter('sf_service', '*')).max(by=['sf_environment', 'sf_service']).publish(label='A')\nB = data('service.request.duration.ns.p90', filter=filter('sf_environment', '*') and filter('sf_service', '*')).max(by=['sf_environment', 'sf_service']).publish(label='B')\nC = data('service.request.duration.ns.p99', filter=filter('sf_environment', '*') and filter('sf_service', '*')).max(by=['sf_environment', 'sf_service']).publish(label='C')",
-=======
         "programText": "A = data('service.request.duration.ns.median', filter=filter('sf_environment', '*') and filter('sf_service', '*')).max(by=['sf_service']).publish(label='A')\nB = data('service.request.duration.ns.p90', filter=filter('sf_environment', '*') and filter('sf_service', '*')).max(by=['sf_service']).publish(label='B')\nC = data('service.request.duration.ns.p99', filter=filter('sf_environment', '*') and filter('sf_service', '*')).max(by=['sf_service']).publish(label='C')",
->>>>>>> d5dae6d6
         "relatedDetectorIds": [],
         "tags": null
       }
@@ -608,11 +588,7 @@
           "unitPrefix": "Metric"
         },
         "packageSpecifications": "",
-<<<<<<< HEAD
-        "programText": "A = data('service.request.count', filter=filter('sf_environment', '*') and filter('sf_service', '*') and filter('sf_error', 'false'), rollup='delta').sum(by=['sf_environment', 'sf_service']).publish(label='A', enable=False)\nB = data('service.request.count', filter=filter('sf_environment', '*') and filter('sf_service', '*'), rollup='delta').sum(by=['sf_environment', 'sf_service']).publish(label='B', enable=False)\nC = (100*(B-A)/B).publish(label='C')",
-=======
         "programText": "A = data('service.request.count', filter=filter('sf_environment', '*') and filter('sf_service', '*') and filter('sf_error', 'false'), rollup='delta', extrapolation='zero').sum(by=['sf_service']).publish(label='A', enable=False)\nB = data('service.request.count', filter=filter('sf_environment', '*') and filter('sf_service', '*'), rollup='delta').sum(by=['sf_service']).publish(label='B', enable=False)\nC = (100*(B-A)/B).publish(label='C')",
->>>>>>> d5dae6d6
         "relatedDetectorIds": [],
         "tags": null
       }
@@ -718,11 +694,7 @@
           "unitPrefix": "Metric"
         },
         "packageSpecifications": "",
-<<<<<<< HEAD
-        "programText": "A = data('spans.count', filter=filter('sf_environment', '*') and filter('sf_service', '*') and filter('sf_kind', 'SERVER') and (not filter('sf_dimensionalized', '*')) and (not filter('sf_serviceMesh', '*')) and filter('sf_error', 'false') and filter('sf_operation', '*'), rollup='rate').sum(by=['sf_environment', 'sf_service', 'sf_operation']).publish(label='A', enable=False)\nB = data('spans.count', filter=filter('sf_environment', '*') and filter('sf_service', '*') and filter('sf_kind', 'SERVER') and (not filter('sf_dimensionalized', '*')) and (not filter('sf_serviceMesh', '*')) and filter('sf_operation', '*'), rollup='rate').sum(by=['sf_environment', 'sf_service', 'sf_operation']).publish(label='B', enable=False)\nC = (100*(B-A)/B).publish(label='C')",
-=======
         "programText": "A = data('spans.count', filter=filter('sf_environment', '*') and filter('sf_service', '*') and filter('sf_kind', 'SERVER') and (not filter('sf_dimensionalized', '*')) and (not filter('sf_serviceMesh', '*')) and filter('sf_error', 'false') and filter('sf_operation', '*'), rollup='rate').sum(by=['sf_service', 'sf_operation']).publish(label='A', enable=False)\nB = data('spans.count', filter=filter('sf_environment', '*') and filter('sf_service', '*') and filter('sf_kind', 'SERVER') and (not filter('sf_dimensionalized', '*')) and (not filter('sf_serviceMesh', '*')) and filter('sf_operation', '*'), rollup='rate').sum(by=['sf_service', 'sf_operation']).publish(label='B', enable=False)\nC = (100*(B-A)/B).publish(label='C')",
->>>>>>> d5dae6d6
         "relatedDetectorIds": [],
         "tags": null
       }
@@ -1051,11 +1023,7 @@
           "unitPrefix": "Metric"
         },
         "packageSpecifications": "",
-<<<<<<< HEAD
-        "programText": "A = data('spans.count', filter=filter('sf_environment', '*') and filter('sf_service', '*') and filter('sf_kind', 'SERVER', 'CONSUMER') and (not filter('sf_dimensionalized', '*')) and (not filter('sf_serviceMesh', '*')) and filter('sf_error', 'false'), rollup='rate').sum(by=['sf_environment', 'sf_service', 'sf_operation']).publish(label='A', enable=False)\nB = data('spans.count', filter=filter('sf_environment', '*') and filter('sf_service', '*') and filter('sf_kind', 'SERVER', 'CONSUMER') and (not filter('sf_dimensionalized', '*')) and (not filter('sf_serviceMesh', '*')), rollup='rate').sum(by=['sf_environment', 'sf_service', 'sf_operation']).publish(label='B', enable=False)\nC = (100*(B-A)/B).publish(label='C')",
-=======
         "programText": "A = data('spans.count', filter=filter('sf_environment', '*') and filter('sf_service', '*') and filter('sf_kind', 'SERVER', 'CONSUMER') and (not filter('sf_dimensionalized', '*')) and (not filter('sf_serviceMesh', '*')) and filter('sf_error', 'false'), rollup='rate').sum(by=['sf_service', 'sf_operation']).publish(label='A', enable=False)\nB = data('spans.count', filter=filter('sf_environment', '*') and filter('sf_service', '*') and filter('sf_kind', 'SERVER', 'CONSUMER') and (not filter('sf_dimensionalized', '*')) and (not filter('sf_serviceMesh', '*')), rollup='rate').sum(by=['sf_service', 'sf_operation']).publish(label='B', enable=False)\nC = (100*(B-A)/B).publish(label='C')",
->>>>>>> d5dae6d6
         "relatedDetectorIds": [],
         "tags": null
       }
@@ -1254,11 +1222,7 @@
           "unitPrefix": "Metric"
         },
         "packageSpecifications": "",
-<<<<<<< HEAD
-        "programText": "A = data('spans.count', filter=filter('sf_environment', '*') and filter('sf_service', '*') and filter('sf_kind', 'SERVER', 'CONSUMER') and (not filter('sf_dimensionalized', '*')) and (not filter('sf_serviceMesh', '*')) and filter('sf_error', 'false'), rollup='delta').sum(by=['sf_environment', 'sf_service', 'sf_operation']).publish(label='A', enable=False)\nB = data('spans.count', filter=filter('sf_environment', '*') and filter('sf_service', '*') and filter('sf_kind', 'SERVER', 'CONSUMER') and (not filter('sf_dimensionalized', '*')) and (not filter('sf_serviceMesh', '*')), rollup='delta').sum(by=['sf_environment', 'sf_service', 'sf_operation']).publish(label='B', enable=False)\nC = (100*(B-A)/B).mean(over='1m').top(count=10).publish(label='C')",
-=======
         "programText": "A = data('spans.count', filter=filter('sf_environment', '*') and filter('sf_service', '*') and filter('sf_kind', 'SERVER', 'CONSUMER') and (not filter('sf_dimensionalized', '*')) and (not filter('sf_serviceMesh', '*')) and filter('sf_error', 'false'), rollup='delta').sum(by=['sf_service', 'sf_operation']).publish(label='A', enable=False)\nB = data('spans.count', filter=filter('sf_environment', '*') and filter('sf_service', '*') and filter('sf_kind', 'SERVER', 'CONSUMER') and (not filter('sf_dimensionalized', '*')) and (not filter('sf_serviceMesh', '*')), rollup='delta').sum(by=['sf_service', 'sf_operation']).publish(label='B', enable=False)\nC = (100*(B-A)/B).mean(over='1m').top(count=10).publish(label='C')",
->>>>>>> d5dae6d6
         "relatedDetectorIds": [],
         "tags": null
       }
@@ -1331,11 +1295,7 @@
           "unitPrefix": "Metric"
         },
         "packageSpecifications": "",
-<<<<<<< HEAD
-        "programText": "A = data('spans.count', filter=filter('sf_environment', '*') and filter('sf_service', '*') and filter('sf_kind', 'SERVER', 'CONSUMER') and (not filter('sf_dimensionalized', '*')) and (not filter('sf_serviceMesh', '*')), rollup='rate').sum(by=['sf_environment', 'sf_service', 'sf_operation']).mean(over='1m').top(count=10).publish(label='A')",
-=======
         "programText": "A = data('spans.count', filter=filter('sf_environment', '*') and filter('sf_service', '*') and filter('sf_kind', 'SERVER', 'CONSUMER') and (not filter('sf_dimensionalized', '*')) and (not filter('sf_serviceMesh', '*')), rollup='rate').sum(by=['sf_service', 'sf_operation']).mean(over='1m').top(count=10).publish(label='A')",
->>>>>>> d5dae6d6
         "relatedDetectorIds": [],
         "tags": null
       }
@@ -1442,11 +1402,7 @@
           "unitPrefix": "Metric"
         },
         "packageSpecifications": "",
-<<<<<<< HEAD
-        "programText": "A = data('service.request.count', rollup='delta', filter=filter('sf_environment', '*') and filter('sf_service', '*') and filter('sf_error', 'false')).sum(by=['sf_environment', 'sf_service']).publish(label='A', enable=False)\nB = data('service.request.count', rollup='delta', filter=filter('sf_environment', '*') and filter('sf_service', '*')).sum(by=['sf_environment', 'sf_service']).publish(label='B', enable=False)\nC = (100*(B-A)/B).publish(label='C')",
-=======
         "programText": "A = data('service.request.count', filter=filter('sf_environment', '*') and filter('sf_service', '*') and filter('sf_error', 'false'), rollup='delta', extrapolation='zero').sum().publish(label='A', enable=False)\nB = data('service.request.count', filter=filter('sf_environment', '*') and filter('sf_service', '*'), rollup='delta').sum().publish(label='B', enable=False)\nC = (100*(B-A)/B).publish(label='C')",
->>>>>>> d5dae6d6
         "relatedDetectorIds": [],
         "tags": null
       }
@@ -1497,11 +1453,7 @@
           "unitPrefix": "Metric"
         },
         "packageSpecifications": "",
-<<<<<<< HEAD
-        "programText": "A = data('service.request.duration.ns.p99', filter=filter('sf_environment', '*') and filter('sf_service', '*')).max(by=['sf_environment', 'sf_service']).publish(label='A')",
-=======
         "programText": "A = data('service.request.duration.ns.p90', filter=filter('sf_environment', '*') and filter('sf_service', '*')).max().publish(label='A')",
->>>>>>> d5dae6d6
         "relatedDetectorIds": [],
         "tags": null
       }
@@ -3875,11 +3827,7 @@
       "teams": null
     }
   },
-<<<<<<< HEAD
-  "hashCode": -337153092,
-=======
   "hashCode": -1094039171,
->>>>>>> d5dae6d6
   "id": "EPK1YluAgAA",
   "modelVersion": 1,
   "packageType": "GROUP"
